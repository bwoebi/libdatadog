--- conflicted
+++ resolved
@@ -119,18 +119,6 @@
     unsafe {
         let pid = fork_fn(listener, |listener| {
             fork_fn(listener, |listener| {
-<<<<<<< HEAD
-                println!("starting sidecar, pid: {}", getpid());
-                // TODO: add solution to redirect stderr/stdout + and enable/disable tracing
-                enable_tracing();
-                
-
-=======
-                if let Err(err) = setsid() {
-                    println!("Setsid() Error: {}", err)
-                }
-
-                reopen_stdio();
                 let now = Instant::now();
                 println!(
                     "[{}] starting sidecar, pid: {}",
@@ -140,7 +128,10 @@
                         .as_millis(),
                     getpid()
                 );
->>>>>>> 1a38f5e2
+                // TODO: add solution to redirect stderr/stdout + and enable/disable tracing
+                enable_tracing();
+                
+
                 if let Err(err) = enter_listener_loop(listener) {
                     println!("Error: {err}")
                 }

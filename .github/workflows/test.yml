name: Test
on: [push]
env: 
  CARGO_TERM_COLOR: always
  RUST_VERSION: 1.60.0

jobs:
  test:
    name: "cargo test --workspace #${{ matrix.platform }} ${{ matrix.rust_version }}"
    runs-on: ${{ matrix.platform }}
    strategy:
      matrix:
        platform: [windows-latest, ubuntu-latest, macos-latest]
        rust_version: [""]
        include:
          - platform: "ubuntu-latest"
            rust_version: "${RUST_VERSION}"
    steps:
      - name: Checkout sources
        uses: actions/checkout@v3
      - name: Cache
        uses: ./.github/actions/cache
        with:
          rust_version: ${{ matrix.rust_version }}
      - name: Install Rust ${{ matrix.rust_version }}
        if: ${{ matrix.rust_version != '' }}
        run: rustup install ${{ matrix.rust_version }} && rustup default ${{ matrix.rust_version }}
      - id: rust-version
        run: "echo ::set-output name=version::$(rustc --version)"
      - name: "[${{ steps.rust-version.outputs.version}}] cargo build --workspace --verbose"
        run: cargo build --workspace --verbose
      - name: "[${{ steps.rust-version.outputs.version}}] cargo test --workspace --verbose"
        run: cargo test --workspace --verbose
      - name: "[${{ steps.rust-version.outputs.version}}] cargo test --workspace --verbose -- --ignored"
        run: cargo test --workspace --verbose -- --ignored

  ffi:
    name: "FFI #${{ matrix.platform }} ${{ matrix.rust_version }}"
    runs-on: ${{ matrix.platform }}
    strategy:
      matrix:
        platform: [windows-latest, ubuntu-latest, macos-latest]
        rust_version: [""]
        include:
          - platform: "ubuntu-latest"
            rust_version: "${RUST_VERSION}"
    steps:

      - name: Checkout sources
        uses: actions/checkout@v3

      - name: Setup output dir
        shell: bash
        run: |
          WORKSPACE_PATH=${{ github.workspace }}
          if [[ "${{ matrix.platform }}" == "windows-latest" ]]; then
             WORKSPACE_PATH=$(cygpath -ua '${{ github.workspace }}')
          fi
          echo "OUTPUT_FOLDER=$WORKSPACE_PATH/artifacts" >> $GITHUB_ENV

      - name: Cache
        uses: ./.github/actions/cache
        with:
          rust_version: ${{ matrix.rust_version }}
          build_profile: "release"

      - name: Install nightly toolchain
        run: rustup install nightly

      - name: Install Rust ${{ matrix.rust_version }}
        if: ${{ matrix.rust_version != '' }}
        run: rustup install ${{ matrix.rust_version }} && rustup default ${{ matrix.rust_version }}

      - id: rust-version
        run: "echo ::set-output name=version::$(rustc --version)"

      - name: "Generate profiling FFI"
<<<<<<< HEAD
        shell: bash
        run: |
           chmod +x build-profiling-ffi.sh
           ./build-profiling-ffi.sh ${OUTPUT_FOLDER}/profiling

      - name: "Generate Telemetry FFI"
        shell: bash
        run: |
           chmod +x build-telemetry-ffi.sh
           ./build-telemetry-ffi.sh ${OUTPUT_FOLDER}/telemetry
=======
        shell: bash
        run: |
           chmod +x build-profiling-ffi.sh
           ./build-profiling-ffi.sh ${OUTPUT_FOLDER}/profiling

      - name: "Generate Telemetry FFI"
        shell: bash
        run: |
           chmod +x build-profiling-ffi.sh
           ./build-profiling-ffi.sh ${OUTPUT_FOLDER}/telemetry
>>>>>>> 58b6edc6

      - name: 'Publish libdatadog'
        uses: actions/upload-artifact@v2
        if: '${{ always() }}'
        with:
          if-no-files-found: error
          name: libdatadog.${{ matrix.platform }}
          path: ${{ github.workspace }}/artifacts
          retention-days: 1

      - name: "Test building C bindings"
        shell: bash
        run: |
          mkdir examples/ffi/build
          cd examples/ffi/build
          cmake -S .. -DDatadog_ROOT=$OUTPUT_FOLDER/profiling
          cmake --build .

  ffi_bake:
    strategy:
      matrix:
        target: [alpine-build] # debian-build-aarch64 is oom killed at the moment
    name: "FFI ${{ matrix.target }} via docker bake"

    concurrency: 
      group: ci-${{ github.ref }}-${{ matrix.target }}
      cancel-in-progress: true

    runs-on: ubuntu-latest
    steps:
      -
        name: Checkout
        uses: actions/checkout@v3
      -
        name: Set up Docker Buildx
        uses: docker/setup-buildx-action@v2
        with:
          config: .github/buildkitd.toml
      -
        name: Build and Generate FFI
        uses: docker/bake-action@v2
        with:
          targets: ${{ matrix.target }}
          set: |
            *.cache-from=type=gha,scope=${{ matrix.target }}
            *.cache-to=type=gha,mode=max,scope=${{ matrix.target }}<|MERGE_RESOLUTION|>--- conflicted
+++ resolved
@@ -75,7 +75,6 @@
         run: "echo ::set-output name=version::$(rustc --version)"
 
       - name: "Generate profiling FFI"
-<<<<<<< HEAD
         shell: bash
         run: |
            chmod +x build-profiling-ffi.sh
@@ -86,18 +85,6 @@
         run: |
            chmod +x build-telemetry-ffi.sh
            ./build-telemetry-ffi.sh ${OUTPUT_FOLDER}/telemetry
-=======
-        shell: bash
-        run: |
-           chmod +x build-profiling-ffi.sh
-           ./build-profiling-ffi.sh ${OUTPUT_FOLDER}/profiling
-
-      - name: "Generate Telemetry FFI"
-        shell: bash
-        run: |
-           chmod +x build-profiling-ffi.sh
-           ./build-profiling-ffi.sh ${OUTPUT_FOLDER}/telemetry
->>>>>>> 58b6edc6
 
       - name: 'Publish libdatadog'
         uses: actions/upload-artifact@v2

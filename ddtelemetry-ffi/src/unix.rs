// Unless explicitly stated otherwise all files in this repository are licensed under the Apache License Version 2.0.
// This product includes software developed at Datadog (https://www.datadoghq.com/). Copyright 2021-Present Datadog, Inc.

use std::{fs::File, mem, os::unix::{net::UnixStream, prelude::FromRawFd}};

use ddtelemetry::ipc::{example_interface::ExampleTransport, platform::PlatformHandle, sidecar};

use crate::{try_c, MaybeError};

pub struct NativeFile {
    handle: Box<PlatformHandle<File>>
}

pub struct NativeUnixStream {
    handle: PlatformHandle<UnixStream>
}

/// This creates Rust PlatformHandle<File> from supplied C std FILE object.
/// This method takes the ownership of the underlying filedescriptor.
///
/// # Safety
/// Caller must ensure the file descriptor associated with FILE pointer is open, and valid
/// Caller must not close the FILE associated filedescriptor after calling this fuction
#[no_mangle]
#[allow(clippy::missing_safety_doc)]
pub unsafe extern "C" fn ddog_ph_file_from(file: *mut libc::FILE) -> NativeFile {
    let handle = PlatformHandle::from_raw_fd(libc::fileno(file));

    NativeFile { handle: Box::from( handle) }
}

#[no_mangle]
pub extern "C" fn ddog_ph_file_clone(
    platform_handle: &NativeFile,
) -> Box<NativeFile> {
    Box::new(NativeFile { handle: platform_handle.handle.clone() })
}

#[no_mangle]
pub extern "C" fn ddog_ph_file_drop(ph: NativeFile) {
    drop(ph)
}

#[no_mangle]
pub extern "C" fn ddog_ph_unix_stream_drop(ph: Box<NativeUnixStream>) {
    drop(ph)
}

<<<<<<< HEAD
#[no_mangle]
pub extern "C" fn ddog_example_transport_drop(transport: Box<ExampleTransport>) {
    drop(transport)
}

#[no_mangle]
=======
>>>>>>> 02c02552
/// # Safety
/// Caller must ensure the process is safe to fork, at the time when this method is called
#[no_mangle]
pub unsafe extern "C" fn ddog_sidecar_connect(
<<<<<<< HEAD
    connection: &mut *mut ExampleTransport,
) -> MaybeError {
    let stream = Box::new(try_c!(sidecar::start_or_connect_to_sidecar()));
=======
    connection: &mut *mut NativeUnixStream,
) -> MaybeError {
    let stream = Box::new(NativeUnixStream { handle: try_c!(sidecar::start_or_connect_to_sidecar()).into() });
>>>>>>> 02c02552
    *connection = Box::into_raw(stream);

    MaybeError::None
}

#[no_mangle]
pub extern "C" fn ddog_sidecar_ping(transport: &mut Box<ExampleTransport>) -> MaybeError {
    let rv = try_c!(
        transport.send(ddtelemetry::ipc::example_interface::ExampleInterfaceRequest::Ping {})
    );

    match rv {
        ddtelemetry::ipc::example_interface::ExampleInterfaceResponse::Ping(_) => {}
        _ => return MaybeError::Some("wrong response".as_bytes().to_vec().into()),
    }
    MaybeError::None
}

#[cfg(test)]
mod test_c_sidecar {

    use super::*;
    use std::{ffi::CString, io::Write, os::unix::prelude::AsRawFd};

    #[test]
    fn test_ddog_ph_file_handling() {
        let fname = CString::new(std::env::temp_dir().join("test_file").to_str().unwrap()).unwrap();
        let mode = CString::new("a+").unwrap();

        let file = unsafe { libc::fopen(fname.as_ptr(), mode.as_ptr()) };
        let file = unsafe { ddog_ph_file_from(file) };
        let fd = file.handle.as_raw_fd();
        {
            let mut file = &*file.handle.as_filelike_view().unwrap();
            writeln!(file, "test").unwrap();
        }
        ddog_ph_file_drop(file);

        let mut file = unsafe { File::from_raw_fd(fd) };
        writeln!(file, "test").unwrap_err(); // file is closed, so write returns an error
    }

    #[test]
    #[ignore] // run all tests that can fork in a separate run, to avoid any race conditions with default rust test harness
    fn test_ddog_sidecar_connection() {
        let mut transport = std::ptr::null_mut();
        assert_eq!(
            unsafe { ddog_sidecar_connect(&mut transport) },
            MaybeError::None
        );
        let mut transport = unsafe { Box::from_raw(transport) };
        ddog_sidecar_ping(&mut transport);
        ddog_example_transport_drop(transport);
    }
}<|MERGE_RESOLUTION|>--- conflicted
+++ resolved
@@ -46,28 +46,19 @@
     drop(ph)
 }
 
-<<<<<<< HEAD
 #[no_mangle]
 pub extern "C" fn ddog_example_transport_drop(transport: Box<ExampleTransport>) {
     drop(transport)
 }
 
 #[no_mangle]
-=======
->>>>>>> 02c02552
 /// # Safety
 /// Caller must ensure the process is safe to fork, at the time when this method is called
 #[no_mangle]
 pub unsafe extern "C" fn ddog_sidecar_connect(
-<<<<<<< HEAD
     connection: &mut *mut ExampleTransport,
 ) -> MaybeError {
     let stream = Box::new(try_c!(sidecar::start_or_connect_to_sidecar()));
-=======
-    connection: &mut *mut NativeUnixStream,
-) -> MaybeError {
-    let stream = Box::new(NativeUnixStream { handle: try_c!(sidecar::start_or_connect_to_sidecar()).into() });
->>>>>>> 02c02552
     *connection = Box::into_raw(stream);
 
     MaybeError::None

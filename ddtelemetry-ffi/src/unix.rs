// Unless explicitly stated otherwise all files in this repository are licensed under the Apache License Version 2.0.
// This product includes software developed at Datadog (https://www.datadoghq.com/). Copyright 2021-Present Datadog, Inc.

use ddcommon_ffi as ffi;
use std::{
    fs::File,
    os::unix::{net::UnixStream, prelude::FromRawFd},
};

use ddtelemetry::{
    data::{Dependency, DependencyType, Integration},
    ipc::{
        interface::{
            blocking::{self, TelemetryTransport},
            InstanceId, QueueId, RuntimeMeta,
        },
        platform::PlatformHandle,
        sidecar,
    },
    worker::TelemetryActions, mock_telemetry_target::{self, MockServer},
};
use ffi::slice::AsBytes;

use crate::{try_c, MaybeError};

#[repr(C)]
pub struct NativeFile {
    handle: Box<PlatformHandle<File>>
}

#[repr(C)]
pub struct NativeUnixStream {
    handle: PlatformHandle<UnixStream>
}

/// This creates Rust PlatformHandle<File> from supplied C std FILE object.
/// This method takes the ownership of the underlying filedescriptor.
///
/// # Safety
/// Caller must ensure the file descriptor associated with FILE pointer is open, and valid
/// Caller must not close the FILE associated filedescriptor after calling this fuction
#[no_mangle]
#[allow(clippy::missing_safety_doc)]
pub unsafe extern "C" fn ddog_ph_file_from(file: *mut libc::FILE) -> NativeFile {
    let handle = PlatformHandle::from_raw_fd(libc::fileno(file));

    NativeFile { handle: Box::from( handle) }
}

#[no_mangle]
pub extern "C" fn ddog_ph_file_clone(
    platform_handle: &NativeFile,
) -> Box<NativeFile> {
    Box::new(NativeFile { handle: platform_handle.handle.clone() })
}

#[no_mangle]
pub extern "C" fn ddog_ph_file_drop(ph: NativeFile) {
    drop(ph)
}

#[no_mangle]
pub extern "C" fn ddog_ph_unix_stream_drop(ph: Box<NativeUnixStream>) {
    drop(ph)
}

#[no_mangle]
pub extern "C" fn ddog_sidecar_transport_drop(t: Box<TelemetryTransport>) {
    drop(t)
}

#[no_mangle]
pub extern "C" fn ddog_sidecar_transport_clone(
    transport: &TelemetryTransport,
) -> Box<TelemetryTransport> {
    Box::new(transport.clone())
}

/// # Safety
/// Caller must ensure the process is safe to fork, at the time when this method is called
#[no_mangle]
pub extern "C" fn ddog_sidecar_connect(connection: &mut *mut TelemetryTransport) -> MaybeError {
    let stream = Box::new(try_c!(sidecar::start_or_connect_to_sidecar()));
    *connection = Box::into_raw(stream);

    MaybeError::None
}

#[no_mangle]
pub extern "C" fn ddog_sidecar_ping(transport: &mut Box<TelemetryTransport>) -> MaybeError {
    try_c!(blocking::ping(transport));

    MaybeError::None
}

#[no_mangle]
pub unsafe extern "C" fn ddog_sidecar_instanceId_build(
    session_id: ffi::CharSlice,
    runtime_id: ffi::CharSlice,
) -> Box<InstanceId> {
    Box::from(InstanceId::new(
        session_id.to_utf8_lossy(),
        runtime_id.to_utf8_lossy(),
    ))
}

#[no_mangle]
pub unsafe extern "C" fn ddog_sidecar_instanceId_drop(instance_id: Box<InstanceId>) {
    drop(instance_id)
}

#[no_mangle]
pub unsafe extern "C" fn ddog_sidecar_queueId_generate() -> QueueId {
    QueueId::new_unique()
}

#[no_mangle]
pub unsafe extern "C" fn ddog_sidecar_runtimeMeta_build(
    language_name: ffi::CharSlice,
    language_version: ffi::CharSlice,
    tracer_version: ffi::CharSlice,
) -> Box<RuntimeMeta> {
    let inner = RuntimeMeta::new(
        language_name.to_utf8_lossy(),
        language_version.to_utf8_lossy(),
        tracer_version.to_utf8_lossy(),
    );

    Box::from(inner)
}

#[no_mangle]
pub unsafe extern "C" fn ddog_sidecar_runtimeMeta_drop(meta: Box<RuntimeMeta>) {
    drop(meta)
}

#[no_mangle]
pub unsafe extern "C" fn ddog_sidecar_telemetry_enqueueConfig(
    transport: &mut Box<TelemetryTransport>,
    instance_id: Box<InstanceId>,
    queue_id: &QueueId,
    config_key: ffi::CharSlice,
    config_value: ffi::CharSlice,
) -> MaybeError {
    let config_entry = TelemetryActions::AddConfig((
        config_key.to_utf8_lossy().into_owned(),
        config_value.to_utf8_lossy().into_owned(),
    ));
    try_c!(blocking::enqueue_actions(
        transport,
        &instance_id,
        queue_id,
        vec![config_entry],
    ));
    MaybeError::None
}

#[no_mangle]
pub unsafe extern "C" fn ddog_sidecar_telemetry_addDependency(
    transport: &mut Box<TelemetryTransport>,
    instance_id: &InstanceId,
    queue_id: &QueueId,
    dependency_name: ffi::CharSlice,
    dependency_version: ffi::CharSlice,
) -> MaybeError {
    let version = dependency_version
        .is_empty()
        .then(|| dependency_version.to_utf8_lossy().into_owned());

    let dependency = TelemetryActions::AddDependecy(Dependency {
        name: dependency_name.to_utf8_lossy().into_owned(),
        version,
        hash: None,
        type_: DependencyType::PlatformStandard,
    });

    try_c!(blocking::enqueue_actions(
        transport,
        instance_id,
        queue_id,
        vec![dependency],
    ));

    MaybeError::None
}

#[no_mangle]
pub unsafe extern "C" fn ddog_sidecar_telemetry_addIntegration(
    transport: &mut Box<TelemetryTransport>,
    instance_id: &InstanceId,
    queue_id: &QueueId,
    integration_name: ffi::CharSlice,
    integration_version: ffi::CharSlice,
) -> MaybeError {
    let version = integration_version
        .is_empty()
        .then(|| integration_version.to_utf8_lossy().into_owned());

    let integration = TelemetryActions::AddIntegration(Integration {
        name: integration_name.to_utf8_lossy().into_owned(),
        version,
        compatible: None,
        enabled: None,
        auto_enabled: None,
    });

    try_c!(blocking::enqueue_actions(
        transport,
        instance_id,
        queue_id,
        vec![integration],
    ));

    MaybeError::None
}

#[no_mangle]
pub unsafe extern "C" fn ddog_sidecar_telemetry_flushServiceData(
    transport: &mut Box<TelemetryTransport>,
    instance_id: &InstanceId,
    queue_id: &QueueId,
    runtime_meta: &RuntimeMeta,
    service_name: ffi::CharSlice,
) -> MaybeError {
    try_c!(blocking::register_service_and_flush_queued_actions(
        transport,
        instance_id,
        queue_id,
        runtime_meta,
        &service_name.to_utf8_lossy().into(),
    ));

    MaybeError::None
}

#[no_mangle]
pub unsafe extern "C" fn ddog_sidecar_mock_start(result: &mut *mut MockServer) -> MaybeError {
    let server = try_c!(mock_telemetry_target::MockServer::start_random_local_port());

    *result = Box::into_raw(Box::new(server));
    MaybeError::None
}

#[no_mangle]
pub unsafe extern "C" fn ddog_sidecar_session_config_setAgentUrl(transport: &mut Box<TelemetryTransport>, session_id: ffi::CharSlice,
    agent_url: ffi::CharSlice) -> MaybeError {
    try_c!(blocking::set_session_agent_url(transport, session_id.to_utf8_lossy().into(), agent_url.to_utf8_lossy().into()));

    MaybeError::None
}

#[cfg(test)]
mod test_c_sidecar {

    use super::*;
    use std::{ffi::CString, io::Write, os::unix::prelude::AsRawFd};

    #[test]
    fn test_ddog_ph_file_handling() {
        let fname = CString::new(std::env::temp_dir().join("test_file").to_str().unwrap()).unwrap();
        let mode = CString::new("a+").unwrap();

        let file = unsafe { libc::fopen(fname.as_ptr(), mode.as_ptr()) };
        let file = unsafe { ddog_ph_file_from(file) };
        let fd = file.handle.as_raw_fd();
        {
            let mut file = &*file.handle.as_filelike_view().unwrap();
            writeln!(file, "test").unwrap();
        }
        ddog_ph_file_drop(file);

        let mut file = unsafe { File::from_raw_fd(fd) };
        writeln!(file, "test").unwrap_err(); // file is closed, so write returns an error
    }

    #[test]
    #[ignore] // run all tests that can fork in a separate run, to avoid any race conditions with default rust test harness
    fn test_ddog_sidecar_connection() {
        let mut transport = std::ptr::null_mut();
        assert_eq!(ddog_sidecar_connect(&mut transport), MaybeError::None);
        let mut transport = unsafe { Box::from_raw(transport) };
        assert_eq!(ddog_sidecar_ping(&mut transport), MaybeError::None);

        ddog_sidecar_transport_drop(transport);
    }

    #[test]
    #[ignore] // run all tests that can fork in a separate run, to avoid any race conditions with default rust test harness
    fn test_ddog_sidecar_register_app() {
        let mut transport = std::ptr::null_mut();
        assert_eq!(ddog_sidecar_connect(&mut transport), MaybeError::None);
        let mut transport = unsafe { Box::from_raw(transport) };
        unsafe {
<<<<<<< HEAD
            ddog_sidecar_session_config_setAgentUrl(&mut transport, "session_id".into(), "http://localhost:8082/".into());

=======
>>>>>>> 1a38f5e2
            let meta = ddog_sidecar_runtimeMeta_build(
                "language_name".into(),
                "language_version".into(),
                "tracer_version".into(),
            );

            let instance_id =
                ddog_sidecar_instanceId_build("session_id".into(), "runtime_id".into());
            let queue_id = ddog_sidecar_queueId_generate();

            ddog_sidecar_telemetry_addDependency(
                &mut transport,
                &instance_id,
                &queue_id,
                "dependency_name".into(),
                "dependency_version".into(),
            );

            // ddog_sidecar_telemetry_addIntegration(&mut transport, instance_id, &queue_id, integration_name, integration_version)
            // TODO add ability to add configuration

            assert_eq!(
                ddog_sidecar_telemetry_flushServiceData(
                    &mut transport,
                    &instance_id,
                    &queue_id,
                    &meta,
                    "service_name".into()
                ),
                MaybeError::None
            );
<<<<<<< HEAD
            // reset session config - and cause shutdown of all existing instances
            ddog_sidecar_session_config_setAgentUrl(&mut transport, "session_id".into(), "".into());

            //TODO: Shutdown the service
            // enough case: have C api that shutsdown telemetry worker
            // ideal case : when connection socket is closed by the client the telemetry worker shuts down automatically 
=======

>>>>>>> 1a38f5e2
            ddog_sidecar_instanceId_drop(instance_id);
            ddog_sidecar_runtimeMeta_drop(meta);
        };

        ddog_sidecar_transport_drop(transport);
    }
}<|MERGE_RESOLUTION|>--- conflicted
+++ resolved
@@ -291,11 +291,8 @@
         assert_eq!(ddog_sidecar_connect(&mut transport), MaybeError::None);
         let mut transport = unsafe { Box::from_raw(transport) };
         unsafe {
-<<<<<<< HEAD
             ddog_sidecar_session_config_setAgentUrl(&mut transport, "session_id".into(), "http://localhost:8082/".into());
 
-=======
->>>>>>> 1a38f5e2
             let meta = ddog_sidecar_runtimeMeta_build(
                 "language_name".into(),
                 "language_version".into(),
@@ -327,16 +324,12 @@
                 ),
                 MaybeError::None
             );
-<<<<<<< HEAD
             // reset session config - and cause shutdown of all existing instances
             ddog_sidecar_session_config_setAgentUrl(&mut transport, "session_id".into(), "".into());
 
             //TODO: Shutdown the service
             // enough case: have C api that shutsdown telemetry worker
             // ideal case : when connection socket is closed by the client the telemetry worker shuts down automatically 
-=======
-
->>>>>>> 1a38f5e2
             ddog_sidecar_instanceId_drop(instance_id);
             ddog_sidecar_runtimeMeta_drop(meta);
         };

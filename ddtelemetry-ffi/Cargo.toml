# Unless explicitly stated otherwise all files in this repository are licensed under the Apache License Version 2.0.
# This product includes software developed at Datadog (https://www.datadoghq.com/). Copyright 2021-Present Datadog, Inc.

[package]
name = "ddtelemetry-ffi"
version = "0.9.1"
edition = "2021"

[lib]
<<<<<<< HEAD
# LTO is ignored if "lib" is added as crate type
# cf. https://github.com/rust-lang/rust/issues/51009
crate-type = ["lib", "staticlib", "cdylib"]

[[bin]]
name="ddtelemetry-ffi-header"
=======
crate-type = ["lib", "staticlib", "cdylib"]
>>>>>>> 394aeb40

[dependencies]
ddtelemetry = { path = "../ddtelemetry", version = "0.9.0" }
ddcommon-ffi = { path = "../ddcommon-ffi", version = "0.9.0" }
paste = "1"

[build-dependencies]
cbindgen = "0.24"
rustc_version = "0.4.0"<|MERGE_RESOLUTION|>--- conflicted
+++ resolved
@@ -7,16 +7,10 @@
 edition = "2021"
 
 [lib]
-<<<<<<< HEAD
-# LTO is ignored if "lib" is added as crate type
-# cf. https://github.com/rust-lang/rust/issues/51009
 crate-type = ["lib", "staticlib", "cdylib"]
 
 [[bin]]
 name="ddtelemetry-ffi-header"
-=======
-crate-type = ["lib", "staticlib", "cdylib"]
->>>>>>> 394aeb40
 
 [dependencies]
 ddtelemetry = { path = "../ddtelemetry", version = "0.9.0" }

// Copyright 2024-Present Datadog, Inc. https://www.datadoghq.com/
// SPDX-License-Identifier: Apache-2.0

use data_pipeline::trace_exporter::TraceExporter;
use data_pipeline::trace_exporter::TraceExporterBuilder;
use ddcommon_ffi::{
    slice::{AsBytes, ByteSlice},
    CharSlice,
};
use std::ffi::c_char;

#[no_mangle]
pub unsafe extern "C" fn ddog_trace_exporter_new(
    host: CharSlice,
    port: u16,
    tracer_version: CharSlice,
    language: CharSlice,
    language_version: CharSlice,
    language_interpreter: CharSlice,
) -> *mut TraceExporter {
    let mut builder = TraceExporterBuilder::default();

    let exporter = builder
        .set_host(host.to_utf8_lossy().as_ref())
        .set_port(port)
        .set_tracer_version(tracer_version.to_utf8_lossy().as_ref())
        .set_language(language.to_utf8_lossy().as_ref())
        .set_language_version(language_version.to_utf8_lossy().as_ref())
        .set_language_interpreter(language_interpreter.to_utf8_lossy().as_ref())
        .build()
        .unwrap();

    Box::into_raw(Box::new(exporter))
}

#[no_mangle]
pub unsafe extern "C" fn ddog_trace_exporter_free(ctx: *mut TraceExporter) {
    if let Some(p) = ctx.as_mut() {
        drop(Box::from_raw(p))
    }
}

#[no_mangle]
pub unsafe extern "C" fn ddog_trace_exporter_send(
    ctx: *mut TraceExporter,
    trace: ByteSlice,
    trace_count: usize,
) -> *mut c_char {
    let handle = Box::from_raw(ctx);
    let response = handle
<<<<<<< HEAD
        .as_ref()
        .send(Bytes::copy_from_slice(trace.as_bytes()), trace_count)
=======
        .send(trace.as_bytes(), trace_count)
>>>>>>> 4ee231b6
        .unwrap_or(String::from(""));
    // The handle is leaked so the caller can still use it
    Box::leak(handle);
    let ret = libc::malloc(response.len() + 1);
    std::ptr::copy(response.as_bytes().as_ptr(), ret.cast(), response.len());
    std::ptr::write(ret.add(response.len()) as *mut u8, 0u8);
    Box::into_raw(handle);
    ret as *mut c_char
}

mod test {
    use super::*;
    use std::ffi;

    #[test]
    fn trace_exporter_new_and_delete() {
        let res = unsafe {
            ddog_trace_exporter_new(
                CharSlice::from("192.16.2.1"),
                8126,
                CharSlice::from("v0.1"),
                CharSlice::from("nodejs"),
                CharSlice::from("1.0"),
                CharSlice::from("v8"))
        };

        assert!(std::ptr::null() != res);

        unsafe { ddog_trace_exporter_free(res);};
    }

    #[test]
    fn trace_exporter_send() {
        let exporter = unsafe {
            ddog_trace_exporter_new(
                CharSlice::from("192.16.2.1"),
                8126,
                CharSlice::from("v0.1"),
                CharSlice::from("nodejs"),
                CharSlice::from("1.0"),
                CharSlice::from("v8"))
        };

        let response = unsafe {
            ddog_trace_exporter_send(exporter,ByteSlice::from(b"" as &[u8]), 1)
        };

        unsafe {
            assert_eq!(ffi::CStr::from_ptr(response).to_str().unwrap(), "{}");
            libc::free(response as *mut ffi::c_void);
        }

        let response = unsafe {
            ddog_trace_exporter_send(exporter,ByteSlice::from(b"" as &[u8]), 1)
        };

        unsafe {
            assert_eq!(ffi::CStr::from_ptr(response).to_str().unwrap(), "{}");
            libc::free(response as *mut ffi::c_void);
        }
    }
}<|MERGE_RESOLUTION|>--- conflicted
+++ resolved
@@ -48,12 +48,7 @@
 ) -> *mut c_char {
     let handle = Box::from_raw(ctx);
     let response = handle
-<<<<<<< HEAD
-        .as_ref()
-        .send(Bytes::copy_from_slice(trace.as_bytes()), trace_count)
-=======
         .send(trace.as_bytes(), trace_count)
->>>>>>> 4ee231b6
         .unwrap_or(String::from(""));
     // The handle is leaked so the caller can still use it
     Box::leak(handle);
